--- conflicted
+++ resolved
@@ -1,12 +1,7 @@
 package akka.streams.impl
 
 import scala.language.existentials
-<<<<<<< HEAD
-import rx.async.spi.{ Publisher, Subscription, Subscriber }
-import scala.util.control.NonFatal
-=======
 import asyncrx.spi.{ Publisher, Subscription, Subscriber }
->>>>>>> 400fcbb2
 
 /** Predefined effects */
 object BasicEffects {
@@ -78,20 +73,12 @@
     def runOne(): Effect = left.handleRequestMore(n)
   }
   case class CancelSource(left: SyncSource) extends SingleStep {
-    val stacktrace = Thread.currentThread().getStackTrace
-    def runOne(): Effect =
-      try left.handleCancel()
-      catch {
-        case e ⇒
-          val ex = new RuntimeException("RuntimeException during handleCancel", e)
-          ex.setStackTrace(stacktrace)
-          throw ex
-      }
+    def runOne(): Effect = left.handleCancel()
   }
 
   def forSource[B](source: SyncSource): Upstream =
     new Upstream {
       val requestMore: Int ⇒ Effect = RequestMoreFromSource(source, _)
-      def cancel: Effect = CancelSource(source)
+      val cancel: Effect = CancelSource(source)
     }
 }