package akka.serialization

/**
 * Copyright (C) 2009-2012 Typesafe Inc. <http://www.typesafe.com>
 */

import java.io.{ ObjectOutputStream, ByteArrayOutputStream, ObjectInputStream, ByteArrayInputStream }
import akka.util.ClassLoaderObjectInputStream
import akka.actor.DynamicAccess
import akka.actor.ExtendedActorSystem
import scala.util.DynamicVariable

/**
 * A Serializer represents a bimap between an object and an array of bytes representing that object.
 *
 * Serializers are loaded using reflection during [[akka.actor.ActorSystem]]
 * start-up, where two constructors are tried in order:
 *
 * <ul>
 * <li>taking exactly one argument of type [[akka.actor.ExtendedActorSystem]];
 * this should be the preferred one because all reflective loading of classes
 * during deserialization should use ExtendedActorSystem.dynamicAccess (see
 * [[akka.actor.DynamicAccess]]), and</li>
 * <li>without arguments, which is only an option if the serializer does not
 * load classes using reflection.</li>
 * </ul>
 *
 * <b>Be sure to always use the PropertyManager for loading classes!</b> This is necessary to
 * avoid strange match errors and inequalities which arise from different class loaders loading
 * the same class.
 */
<<<<<<< HEAD
trait Serializer extends scala.Serializable {

=======
trait Serializer {
>>>>>>> eb02d461
  /**
   * Completely unique value to identify this implementation of Serializer, used to optimize network traffic
   * Values from 0 to 16 is reserved for Akka internal usage
   */
  def identifier: Int

  /**
   * Serializes the given object into an Array of Byte
   */
  def toBinary(o: AnyRef): Array[Byte]

  /**
   * Returns whether this serializer needs a manifest in the fromBinary method
   */
  def includeManifest: Boolean

  /**
   * Produces an object from an array of bytes, with an optional type-hint;
   * the class should be loaded using ActorSystem.dynamicAccess.
   */
  def fromBinary(bytes: Array[Byte], manifest: Option[Class[_]]): AnyRef
}

/**
 * Java API for creating a Serializer: make sure to include a constructor which
 * takes exactly one argument of type [[akka.actor.ExtendedActorSystem]], because
 * that is the preferred constructor which will be invoked when reflectively instantiating
 * the JSerializer (also possible with empty constructor).
 */
abstract class JSerializer extends Serializer {
  def fromBinary(bytes: Array[Byte], manifest: Option[Class[_]]): AnyRef =
    fromBinary(bytes, manifest.orNull)

  /**
   * This method should be overridden,
   * manifest and classLoader may be null.
   */
  def fromBinary(bytes: Array[Byte], manifest: Class[_]): AnyRef
}

object NullSerializer extends NullSerializer

object JavaSerializer {

  /**
   * This holds a reference to the current ActorSystem (the surrounding context)
   * during serialization and deserialization.
   *
   * If you are using Serializers yourself, outside of SerializationExtension,
   * you'll need to surround the serialization/deserialization with:
   *
   * currentSystem.withValue(system) {
   *   ...code...
   * }
   */
  val currentSystem = new DynamicVariable[ExtendedActorSystem](null)

}

/**
 * This Serializer uses standard Java Serialization
 */
class JavaSerializer(val system: ExtendedActorSystem) extends Serializer {

  def includeManifest: Boolean = false

  def identifier = 1

  def toBinary(o: AnyRef): Array[Byte] = {
    val bos = new ByteArrayOutputStream
    val out = new ObjectOutputStream(bos)
    out.writeObject(o)
    out.close()
    bos.toByteArray
  }

  def fromBinary(bytes: Array[Byte], clazz: Option[Class[_]]): AnyRef = {
    val in = new ClassLoaderObjectInputStream(system.dynamicAccess.classLoader, new ByteArrayInputStream(bytes))
    val obj = JavaSerializer.currentSystem.withValue(system) {
      in.readObject
    }
    in.close()
    obj
  }
}

/**
 * This is a special Serializer that Serializes and deserializes nulls only
 */
class NullSerializer extends Serializer {
  val nullAsBytes = Array[Byte]()
  def includeManifest: Boolean = false
  def identifier = 0
  def toBinary(o: AnyRef) = nullAsBytes
  def fromBinary(bytes: Array[Byte], clazz: Option[Class[_]]): AnyRef = null
}<|MERGE_RESOLUTION|>--- conflicted
+++ resolved
@@ -29,12 +29,8 @@
  * avoid strange match errors and inequalities which arise from different class loaders loading
  * the same class.
  */
-<<<<<<< HEAD
-trait Serializer extends scala.Serializable {
+trait Serializer {
 
-=======
-trait Serializer {
->>>>>>> eb02d461
   /**
    * Completely unique value to identify this implementation of Serializer, used to optimize network traffic
    * Values from 0 to 16 is reserved for Akka internal usage
